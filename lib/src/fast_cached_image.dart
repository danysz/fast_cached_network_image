--- conflicted
+++ resolved
@@ -1,14 +1,12 @@
 import 'dart:async';
 import 'dart:io';
-import 'dart:ui' as ui;
 
 import 'package:dio/dio.dart';
 import 'package:flutter/foundation.dart';
 import 'package:flutter/material.dart';
-import 'package:hive/hive.dart';
-import 'package:path_provider/path_provider.dart';
-import 'package:uuid/uuid.dart';
-
+
+import 'fast_cached_image_config.dart';
+import 'image_response.dart';
 import 'models/fast_cache_progress_data.dart';
 
 class FastCachedImage extends StatefulWidget {
@@ -115,10 +113,6 @@
   ///when this widget is build for the first time. Later whenever this widget is called the image will be displayed from
   ///the downloaded database instead of the network. This can avoid unnecessary downloads and load images much faster.
   const FastCachedImage({
-<<<<<<< HEAD
-=======
-    super.key,
->>>>>>> 91990d83
     required this.url,
     this.scale = 1.0,
     this.errorBuilder,
@@ -140,17 +134,11 @@
     this.isAntiAlias = false,
     this.filterQuality = FilterQuality.low,
     this.fadeInDuration = const Duration(milliseconds: 500),
-<<<<<<< HEAD
     this.httpHeaders,
     int? cacheWidth,
     int? cacheHeight,
-    Key? key,
-  }) : super(key: key);
-=======
-    int? cacheWidth,
-    int? cacheHeight,
+    super.key,
   });
->>>>>>> 91990d83
 
   @override
   State<FastCachedImage> createState() => _FastCachedImageState();
@@ -159,7 +147,7 @@
 class _FastCachedImageState extends State<FastCachedImage>
     with TickerProviderStateMixin {
   ///[_imageResponse] not public API.
-  _ImageResponse? _imageResponse;
+  ImageResponse? _imageResponse;
 
   ///[_animation] not public API.
   late Animation<double> _animation;
@@ -175,7 +163,7 @@
     _animationController =
         AnimationController(vsync: this, duration: widget.fadeInDuration);
     _animation = Tween<double>(
-            begin: widget.fadeInDuration == Duration.zero ? 1 : 0, end: 1)
+        begin: widget.fadeInDuration == Duration.zero ? 1 : 0, end: 1)
         .animate(_animationController);
 
     WidgetsBinding.instance.addPostFrameCallback((timeStamp) {
@@ -210,14 +198,7 @@
     if (_imageResponse?.error != null && widget.errorBuilder != null) {
       _logErrors(_imageResponse?.error);
       return widget.errorBuilder!(
-<<<<<<< HEAD
           context, Object, StackTrace.fromString(_imageResponse!.error!));
-=======
-        context,
-        Object,
-        StackTrace.fromString(_imageResponse!.error!),
-      );
->>>>>>> 91990d83
     }
 
     return SizedBox(
@@ -226,15 +207,15 @@
         fit: StackFit.passthrough,
         children: [
           if (_animationController.status != AnimationStatus.completed)
-            // (widget.loadingBuilder != null)
-            // ? widget.loadingBuilder!(context)
-            // :
+          // (widget.loadingBuilder != null)
+          // ? widget.loadingBuilder!(context)
+          // :
             (widget.loadingBuilder != null)
                 ? ValueListenableBuilder(
-                    valueListenable: _progressData.progressPercentage,
-                    builder: (context, p, c) {
-                      return widget.loadingBuilder!(context, _progressData);
-                    })
+                valueListenable: _progressData.progressPercentage,
+                builder: (context, p, c) {
+                  return widget.loadingBuilder!(context, _progressData);
+                })
                 : const SizedBox(),
           if (_imageResponse != null)
             FadeTransition(
@@ -272,24 +253,24 @@
                 semanticLabel: widget.semanticLabel,
                 frameBuilder: (widget.loadingBuilder != null)
                     ? (context, a, b, c) {
-                        if (b == null) {
-                          return widget.loadingBuilder!(
-                              context,
-                              FastCachedProgressData(
-                                  progressPercentage:
-                                      _progressData.progressPercentage,
-                                  totalBytes: _progressData.totalBytes,
-                                  downloadedBytes:
-                                      _progressData.downloadedBytes,
-                                  isDownloading: false));
-                        }
-
-                        if (_animationController.status !=
-                            AnimationStatus.completed) {
-                          _animationController.forward();
-                        }
-                        return a;
-                      }
+                  if (b == null) {
+                    return widget.loadingBuilder!(
+                        context,
+                        FastCachedProgressData(
+                            progressPercentage:
+                            _progressData.progressPercentage,
+                            totalBytes: _progressData.totalBytes,
+                            downloadedBytes:
+                            _progressData.downloadedBytes,
+                            isDownloading: false));
+                  }
+
+                  if (_animationController.status !=
+                      AnimationStatus.completed) {
+                    _animationController.forward();
+                  }
+                  return a;
+                }
                     : null,
               ),
             ),
@@ -300,14 +281,14 @@
 
   ///[_loadAsync] Not public API.
   Future<void> _loadAsync(url) async {
-    FastCachedImageConfig._checkInit();
-    Uint8List? image = await FastCachedImageConfig._getImage(url);
+    FastCachedImageConfig.checkInit();
+    Uint8List? image = await FastCachedImageConfig.getImage(url);
 
     if (!mounted) return;
 
     if (image != null) {
       setState(
-          () => _imageResponse = _ImageResponse(imageData: image, error: null));
+              () => _imageResponse = ImageResponse(imageData: image, error: null));
       if (widget.loadingBuilder == null) _animationController.forward();
 
       return;
@@ -326,7 +307,6 @@
       if (widget.loadingBuilder != null) {
         widget.loadingBuilder!(context, _progressData);
       }
-<<<<<<< HEAD
       Response response = await dio.get(url,
           options: Options(
             responseType: ResponseType.bytes,
@@ -334,37 +314,32 @@
               ?..remove(HttpHeaders.contentTypeHeader)
               ..remove(HttpHeaders.acceptHeader),
           ), onReceiveProgress: (int received, int total) {
-=======
-      Response response = await dio
-          .get(url, options: Options(responseType: ResponseType.bytes),
-              onReceiveProgress: (int received, int total) {
->>>>>>> 91990d83
-        if (received < 0 || total < 0) return;
-        if (widget.loadingBuilder != null) {
-          _progressData.downloadedBytes = received;
-          _progressData.totalBytes = total;
-          double.parse((received / total).toStringAsFixed(2));
-          // _progress.value = tot != null ? _downloaded / _total! : 0;
-          _progressData.progressPercentage.value =
+            if (received < 0 || total < 0) return;
+            if (widget.loadingBuilder != null) {
+              _progressData.downloadedBytes = received;
+              _progressData.totalBytes = total;
               double.parse((received / total).toStringAsFixed(2));
-          widget.loadingBuilder!(context, _progressData);
-        }
-
-        chunkEvents.add(ImageChunkEvent(
-          cumulativeBytesLoaded: received,
-          expectedTotalBytes: total,
-        ));
-      });
+              // _progress.value = tot != null ? _downloaded / _total! : 0;
+              _progressData.progressPercentage.value =
+                  double.parse((received / total).toStringAsFixed(2));
+              widget.loadingBuilder!(context, _progressData);
+            }
+
+            chunkEvents.add(ImageChunkEvent(
+              cumulativeBytesLoaded: received,
+              expectedTotalBytes: total,
+            ));
+          });
 
       final Uint8List bytes = response.data;
 
       if (response.statusCode != 200) {
         String error = NetworkImageLoadException(
-                statusCode: response.statusCode ?? 0, uri: resolved)
+            statusCode: response.statusCode ?? 0, uri: resolved)
             .toString();
         if (mounted) {
           setState(() => _imageResponse =
-              _ImageResponse(imageData: Uint8List.fromList([]), error: error));
+              ImageResponse(imageData: Uint8List.fromList([]), error: error));
         }
         return;
       }
@@ -374,19 +349,19 @@
 
       if (bytes.isEmpty && mounted) {
         setState(() => _imageResponse =
-            _ImageResponse(imageData: bytes, error: 'Image is empty.'));
+            ImageResponse(imageData: bytes, error: 'Image is empty.'));
         return;
       }
       if (mounted) {
         setState(() =>
-            _imageResponse = _ImageResponse(imageData: bytes, error: null));
+        _imageResponse = ImageResponse(imageData: bytes, error: null));
         if (widget.loadingBuilder == null) _animationController.forward();
       }
 
-      await FastCachedImageConfig._saveImage(url, bytes);
+      await FastCachedImageConfig.saveImage(url, bytes);
     } catch (e) {
       if (mounted) {
-        setState(() => _imageResponse = _ImageResponse(
+        setState(() => _imageResponse = ImageResponse(
             imageData: Uint8List.fromList([]), error: e.toString()));
       }
     } finally {
@@ -399,326 +374,4 @@
       debugPrint('$object - Image url : ${widget.url}');
     }
   }
-}
-
-class _ImageResponse {
-  Uint8List imageData;
-  String? error;
-  _ImageResponse({required this.imageData, required this.error});
-}
-
-///[FastCachedImageConfig] is the class to manage and set the cache configurations.
-class FastCachedImageConfig {
-  static Box? _imageKeyBox;
-  static Box? _imageBox;
-  static bool _isInitialized = false;
-  static String? _cacheDir;
-  static const String _notInitMessage =
-      'FastCachedImage is not initialized. Please use FastCachedImageConfig.init to initialize FastCachedImage';
-
-  ///[init] function initializes the cache management system. Use this code only once in the app in main to avoid errors.
-  ///
-  /// [clearCacheAfter] property is used to set a duration after which the cache will be cleared.
-  /// Default value of [clearCacheAfter] is 7 days which means if [clearCacheAfter] is set to null,
-  /// an image cached today will be cleared when you open the app after 7 days from now.
-  static Future<void> init({Duration? clearCacheAfter}) async {
-    if (_isInitialized) return;
-
-    clearCacheAfter ??= const Duration(days: 7);
-
-    final appDocuments = (await getApplicationDocumentsDirectory()).path;
-    final cacheDir = Directory('$appDocuments/fast_cached_image');
-    if (!cacheDir.existsSync()) {
-      cacheDir.createSync(recursive: true);
-    }
-
-    _cacheDir = cacheDir.path;
-    _isInitialized = true;
-
-    try {
-      _imageKeyBox = Hive.box(
-        name: _BoxNames.imagesKeyBox,
-        directory: _cacheDir,
-        // this is for using SQL for these boxes, so that the size of the box
-        // is not constrained.
-        encryptionKey: 'encryptionKey',
-      );
-      _imageBox = Hive.box(
-        name: _BoxNames.imagesBox,
-        directory: _cacheDir,
-        // this is for using SQL for these boxes, so that the size of the box
-        // is not constrained.
-        encryptionKey: 'encryptionKey',
-      );
-    } catch (e) {
-      debugPrint('FastCachedImage: $e');
-    }
-    _clearOldCache(clearCacheAfter);
-  }
-
-  static Future<Uint8List?> _getImage(String url) async {
-    final key = _keyFromUrl(url);
-    if (_imageKeyBox!.keys.contains(url) && _imageBox!.containsKey(url)) {
-      // Migrating old keys to new keys
-<<<<<<< HEAD
-      await _replaceImageKey(oldKey: url, newKey: key);
-      await _replaceOldImage(
-          oldKey: url, newKey: key, image: await _imageBox!.get(url));
-=======
-      _replaceImageKey(oldKey: url, newKey: key);
-      _replaceOldImage(oldKey: url, newKey: key, image: _imageBox!.get(url));
->>>>>>> 91990d83
-    }
-
-    if (_imageKeyBox!.keys.contains(key) && _imageBox!.keys.contains(key)) {
-      Uint8List? data =
-          Uint8List.fromList((_imageBox!.get(key) as List).cast());
-
-      if (data.isEmpty) return null;
-
-      return data;
-    }
-
-    return null;
-  }
-
-  ///[_saveImage] is to save an image to cache. Not part of public API.
-  static Future<void> _saveImage(String url, Uint8List image) async {
-    final key = _keyFromUrl(url);
-
-    _imageKeyBox!.put(key, DateTime.now().toIso8601String());
-    _imageBox!.put(key, image);
-  }
-
-  ///[_clearOldCache] clears the old cache. Not part of public API.
-  static void _clearOldCache(Duration cleatCacheAfter) {
-    DateTime today = DateTime.now();
-
-    for (final key in _imageKeyBox!.keys) {
-      DateTime? dateCreated = DateTime.tryParse(_imageKeyBox!.get(key));
-
-      if (dateCreated == null) continue;
-
-      if (today.difference(dateCreated) > cleatCacheAfter) {
-        _imageKeyBox?.delete(key);
-        _imageBox?.delete(key);
-      }
-    }
-  }
-
-<<<<<<< HEAD
-  static Future<void> _replaceImageKey(
-      {required String oldKey, required String newKey}) async {
-=======
-  static void _replaceImageKey({
-    required String oldKey,
-    required String newKey,
-  }) async {
->>>>>>> 91990d83
-    _checkInit();
-
-    DateTime? dateCreated = _imageKeyBox!.get(oldKey);
-
-    if (dateCreated == null) return;
-
-    _imageKeyBox?.delete(oldKey);
-    _imageKeyBox?.put(newKey, dateCreated);
-  }
-
-  static void _replaceOldImage({
-    required String oldKey,
-    required String newKey,
-    required Uint8List image,
-  }) async {
-    _imageBox?.delete(oldKey);
-    _imageBox?.put(newKey, image);
-  }
-
-  ///[deleteCachedImage] function takes in a image [imageUrl] and removes the image corresponding to the url
-  /// from the cache if the image is present in the cache.
-  static Future<void> deleteCachedImage(
-      {required String imageUrl, bool showLog = true}) async {
-    _checkInit();
-
-    final key = _keyFromUrl(imageUrl);
-    if (_imageKeyBox!.keys.contains(key) && _imageBox!.keys.contains(key)) {
-      _imageKeyBox?.delete(key);
-      _imageBox?.delete(key);
-      if (showLog) {
-        debugPrint('FastCacheImage: Removed image $imageUrl from cache.');
-      }
-    }
-  }
-
-  ///[clearAllCachedImages] function clears all cached images. This can be used in scenarios such as
-  ///logout functionality of your app, so that all cached images corresponding to the user's account is removed.
-  static void clearAllCachedImages({bool showLog = true}) {
-    _checkInit();
-    _imageKeyBox?.deleteFromDisk();
-    _imageBox?.deleteFromDisk();
-    if (showLog) debugPrint('FastCacheImage: All cache cleared.');
-    _imageKeyBox = Hive.box(
-      name: _BoxNames.imagesKeyBox,
-      directory: _cacheDir,
-      // this is for using SQL for these boxes, so that the size of the box
-      // is not constrained.
-      encryptionKey: 'encryptionKey',
-    );
-    _imageBox = Hive.box(
-      name: _BoxNames.imagesBox,
-      directory: _cacheDir,
-      // this is for using SQL for these boxes, so that the size of the box
-      // is not constrained.
-      encryptionKey: 'encryptionKey',
-    );
-  }
-
-  ///[_checkInit] method ensures the hive db is initialized. Not part of public API
-  static void _checkInit() {
-    if ((FastCachedImageConfig._imageKeyBox == null ||
-            !FastCachedImageConfig._imageKeyBox!.isOpen) ||
-        FastCachedImageConfig._imageBox == null ||
-        !FastCachedImageConfig._imageBox!.isOpen) {
-      throw Exception(_notInitMessage);
-    }
-  }
-
-  ///[isCached] returns a boolean indicating whether the given image is cached or not.
-  ///Returns true if cached, false if not.
-  static bool isCached({required String imageUrl}) {
-    _checkInit();
-
-    final key = _keyFromUrl(imageUrl);
-    if (_imageKeyBox!.containsKey(key) && _imageBox!.keys.contains(key)) {
-      return true;
-    }
-    return false;
-  }
-
-  static _keyFromUrl(String url) => const Uuid().v5(Uuid.NAMESPACE_URL, url);
-}
-
-///[_BoxNames] contains the name of the boxes. Not part of public API
-class _BoxNames {
-  ///[imagesBox] db for images
-  static String imagesBox = 'cachedImages';
-
-  ///[imagesKeyBox] db for keys of images
-  static String imagesKeyBox = 'cachedImagesKeys';
-}
-
-/// The fast cached image implementation of [image_provider.NetworkImage].
-@immutable
-class FastCachedImageProvider extends ImageProvider<NetworkImage>
-    implements NetworkImage {
-  /// Creates an object that fetches the image at the given URL.
-  ///
-  /// The arguments [url] and [scale] must not be null.
-  const FastCachedImageProvider(this.url, {this.scale = 1.0, this.headers});
-
-  @override
-  final String url;
-
-  @override
-  final double scale;
-
-  @override
-  final Map<String, String>? headers;
-
-  @override
-  Future<FastCachedImageProvider> obtainKey(ImageConfiguration configuration) {
-    return SynchronousFuture<FastCachedImageProvider>(this);
-  }
-
-  @override
-<<<<<<< HEAD
-  ImageStreamCompleter loadBuffer(
-      NetworkImage key, DecoderBufferCallback decode) {
-=======
-  ImageStreamCompleter loadImage(
-      NetworkImage key, ImageDecoderCallback decode) {
->>>>>>> 91990d83
-    final StreamController<ImageChunkEvent> chunkEvents =
-        StreamController<ImageChunkEvent>();
-
-    return MultiFrameImageStreamCompleter(
-      codec: _loadAsync(key as FastCachedImageProvider, chunkEvents, decode),
-      chunkEvents: chunkEvents.stream,
-      scale: key.scale,
-      debugLabel: key.url,
-      informationCollector: () => <DiagnosticsNode>[
-        DiagnosticsProperty<ImageProvider>('Image provider', this),
-        DiagnosticsProperty<NetworkImage>('Image key', key),
-      ],
-    );
-  }
-
-  Future<ui.Codec> _loadAsync(
-    FastCachedImageProvider key,
-    StreamController<ImageChunkEvent> chunkEvents,
-    ImageDecoderCallback decode,
-  ) async {
-    try {
-      assert(key == this);
-      Dio dio = Dio();
-      FastCachedImageConfig._checkInit();
-      Uint8List? image = await FastCachedImageConfig._getImage(url);
-      if (image != null) {
-        final ui.ImmutableBuffer buffer =
-            await ui.ImmutableBuffer.fromUint8List(image);
-        return decode(buffer);
-      }
-
-      final Uri resolved = Uri.base.resolve(key.url);
-
-      if (headers != null) dio.options.headers.addAll(headers!);
-      Response response = await dio.get(
-        url,
-        options: Options(responseType: ResponseType.bytes),
-        onReceiveProgress: (int received, int total) {
-          chunkEvents.add(ImageChunkEvent(
-            cumulativeBytesLoaded: received,
-            expectedTotalBytes: total,
-          ));
-        },
-      );
-
-      final Uint8List bytes = response.data;
-      if (bytes.lengthInBytes == 0) {
-        throw Exception('NetworkImage is an empty file: $resolved');
-      }
-
-      final ui.ImmutableBuffer buffer =
-          await ui.ImmutableBuffer.fromUint8List(bytes);
-      await FastCachedImageConfig._saveImage(url, bytes);
-      return decode(buffer);
-    } catch (e) {
-      // Depending on where the exception was thrown, the image cache may not
-      // have had a chance to track the key in the cache at all.
-      // Schedule a microtask to give the cache a chance to add the key.
-      scheduleMicrotask(() {
-        PaintingBinding.instance.imageCache.evict(key);
-      });
-      rethrow;
-    } finally {
-      await chunkEvents.close();
-    }
-  }
-
-  @override
-  bool operator ==(Object other) {
-    if (other.runtimeType != runtimeType) {
-      return false;
-    }
-    return other is FastCachedImageProvider &&
-        other.url == url &&
-        other.scale == scale;
-  }
-
-  @override
-  int get hashCode => Object.hash(url, scale);
-
-  @override
-  String toString() =>
-      '${objectRuntimeType(this, 'NetworkImage')}("$url", scale: $scale)';
 }